--- conflicted
+++ resolved
@@ -389,8 +389,5 @@
 	SYS_FUTEX_WAITV             = 449
 	SYS_SET_MEMPOLICY_HOME_NODE = 450
 	SYS_CACHESTAT               = 451
-<<<<<<< HEAD
-=======
 	SYS_FCHMODAT2               = 452
->>>>>>> 66db17d8
 )