--- conflicted
+++ resolved
@@ -19,7 +19,6 @@
 import (
 	"fmt"
 	"strconv"
-
 	"strings"
 
 	"github.com/Azure/azure-sdk-for-go/services/network/mgmt/2022-07-01/network"
@@ -65,66 +64,7 @@
 	// order - Specific Override
 	// port_ annotation
 	// global annotation
-<<<<<<< HEAD
-
-	// Select Protocol
-	//
-	var protocol *string
-
-	// 1. Look up port-specific override
-	protocol, err = consts.GetHealthProbeConfigOfPortFromK8sSvcAnnotation(serviceManifest.Annotations, port.Port, consts.HealthProbeParamsProtocol)
-	if err != nil {
-		return nil, fmt.Errorf("failed to parse annotation %s: %w", consts.BuildHealthProbeAnnotationKeyForPort(port.Port, consts.HealthProbeParamsProtocol), err)
-	}
-
-	// 2. If not specified, look up from AppProtocol
-	// Note - this order is to remain compatible with previous versions
-	if protocol == nil {
-		protocol = port.AppProtocol
-	}
-
-	// 3. If protocol is still nil, check the global annotation
-	if protocol == nil {
-		protocol, err = consts.GetAttributeValueInSvcAnnotation(serviceManifest.Annotations, consts.ServiceAnnotationLoadBalancerHealthProbeProtocol)
-		if err != nil {
-			return nil, fmt.Errorf("failed to parse annotation %s: %w", consts.ServiceAnnotationLoadBalancerHealthProbeProtocol, err)
-		}
-	}
-
-	// 4. Finally, if protocol is still nil, default to HTTP
-	if protocol == nil {
-		protocol = pointer.String(string(network.ProtocolHTTP))
-	}
-
-	*protocol = strings.TrimSpace(*protocol)
-	switch {
-	case strings.EqualFold(*protocol, string(network.ProtocolTCP)):
-		properties.Protocol = network.ProbeProtocolTCP
-		properties.Port = &port.NodePort
-	case strings.EqualFold(*protocol, string(network.ProtocolHTTPS)):
-		//HTTPS probe is only supported in standard loadbalancer
-		//For backward compatibility,when unsupported protocol is used, fall back to tcp protocol in basic lb mode instead
-		if !az.useStandardLoadBalancer() {
-			properties.Protocol = network.ProbeProtocolTCP
-			properties.Port = &port.NodePort
-		} else {
-			properties.Protocol = network.ProbeProtocolHTTPS
-		}
-	case strings.EqualFold(*protocol, string(network.ProtocolHTTP)):
-		properties.Protocol = network.ProbeProtocolHTTP
-	default:
-		//For backward compatibility,when unsupported protocol is used, fall back to tcp protocol in basic lb mode instead
-		properties.Protocol = network.ProbeProtocolTCP
-		properties.Port = &port.NodePort
-	}
-
 	// Lookup or Override Health Probe Port
-	if properties.Port == nil {
-		properties.Port = pointer.Int32Ptr(consts.HealthProbeDefaultRequestPort)
-	}
-=======
-	// Lookup or Override Health Probe Port
->>>>>>> 66db17d8
 
 	probePort, err := consts.GetHealthProbeConfigOfPortFromK8sSvcAnnotation(serviceManifest.Annotations, port.Port, consts.HealthProbeParamsPort, func(s *string) error {
 		if s == nil {
@@ -249,63 +189,11 @@
 		}
 		properties.RequestPath = path
 	}
-	// get number of probes
-	var numOfProbeValidator = func(val *int32) error {
-		//minimum number of unhealthy responses is 2. ref: https://docs.microsoft.com/en-us/rest/api/load-balancer/load-balancers/create-or-update#probe
-		const (
-			MinimumNumOfProbe = 2
-		)
-		if *val < MinimumNumOfProbe {
-			return fmt.Errorf("the minimum value of %s is %d", consts.HealthProbeParamsNumOfProbe, MinimumNumOfProbe)
-		}
-		return nil
-	}
-	numberOfProbes, err := consts.GetInt32HealthProbeConfigOfPortFromK8sSvcAnnotation(serviceManifest.Annotations, port.Port, consts.HealthProbeParamsNumOfProbe, numOfProbeValidator)
-	if err != nil {
-		return nil, fmt.Errorf("failed to parse annotation %s: %w", consts.BuildHealthProbeAnnotationKeyForPort(port.Port, consts.HealthProbeParamsNumOfProbe), err)
-	}
-	if numberOfProbes == nil {
-		if numberOfProbes, err = consts.Getint32ValueFromK8sSvcAnnotation(serviceManifest.Annotations, consts.ServiceAnnotationLoadBalancerHealthProbeNumOfProbe, numOfProbeValidator); err != nil {
-			return nil, fmt.Errorf("failed to parse annotation %s: %w", consts.ServiceAnnotationLoadBalancerHealthProbeNumOfProbe, err)
-		}
-	}
-
-	// if numberOfProbes is not set, set it to default instead ref: https://docs.microsoft.com/en-us/rest/api/load-balancer/load-balancers/create-or-update#probe
-	if numberOfProbes == nil {
-		numberOfProbes = pointer.Int32(consts.HealthProbeDefaultNumOfProbe)
-	}
-
-	// get probe interval in seconds
-	var probeIntervalValidator = func(val *int32) error {
-		//minimum probe interval in seconds is 5. ref: https://docs.microsoft.com/en-us/rest/api/load-balancer/load-balancers/create-or-update#probe
-		const (
-			MinimumProbeIntervalInSecond = 5
-		)
-		if *val < 5 {
-			return fmt.Errorf("the minimum value of %s is %d", consts.HealthProbeParamsProbeInterval, MinimumProbeIntervalInSecond)
-		}
-		return nil
-	}
-	probeInterval, err := consts.GetInt32HealthProbeConfigOfPortFromK8sSvcAnnotation(serviceManifest.Annotations, port.Port, consts.HealthProbeParamsProbeInterval, probeIntervalValidator)
-	if err != nil {
-		return nil, fmt.Errorf("failed to parse annotation %s:%w", consts.BuildHealthProbeAnnotationKeyForPort(port.Port, consts.HealthProbeParamsProbeInterval), err)
-	}
-	if probeInterval == nil {
-		if probeInterval, err = consts.Getint32ValueFromK8sSvcAnnotation(serviceManifest.Annotations, consts.ServiceAnnotationLoadBalancerHealthProbeInterval, probeIntervalValidator); err != nil {
-			return nil, fmt.Errorf("failed to parse annotation %s: %w", consts.ServiceAnnotationLoadBalancerHealthProbeInterval, err)
-		}
-	}
-	// if probeInterval is not set, set it to default instead ref: https://docs.microsoft.com/en-us/rest/api/load-balancer/load-balancers/create-or-update#probe
-	if probeInterval == nil {
-		probeInterval = pointer.Int32(consts.HealthProbeDefaultProbeInterval)
-	}
-
-	// total probe should be less than 120 seconds ref: https://docs.microsoft.com/en-us/rest/api/load-balancer/load-balancers/create-or-update#probe
-	if (*probeInterval)*(*numberOfProbes) >= 120 {
-		return nil, fmt.Errorf("total probe should be less than 120, please adjust interval and number of probe accordingly")
-	}
-	properties.IntervalInSeconds = probeInterval
-	properties.ProbeThreshold = numberOfProbes
+
+	properties.IntervalInSeconds, properties.ProbeThreshold, err = az.getHealthProbeConfigProbeIntervalAndNumOfProbe(serviceManifest, port.Port)
+	if err != nil {
+		return nil, fmt.Errorf("failed to parse health probe config for port %d: %w", port.Port, err)
+	}
 	probe := &network.Probe{
 		Name:                  &lbrule,
 		ProbePropertiesFormat: properties,
