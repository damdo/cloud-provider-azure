--- conflicted
+++ resolved
@@ -2446,217 +2446,6 @@
 		*rule.FrontendPort == port.Port
 }
 
-<<<<<<< HEAD
-// buildHealthProbeRulesForPort
-// for following sku: basic loadbalancer vs standard load balancer
-// for following protocols: TCP HTTP HTTPS(SLB only)
-func (az *Cloud) buildHealthProbeRulesForPort(serviceManifest *v1.Service, port v1.ServicePort, lbrule string) (*network.Probe, error) {
-	if port.Protocol == v1.ProtocolUDP || port.Protocol == v1.ProtocolSCTP {
-		return nil, nil
-	}
-	// protocol should be tcp, because sctp is handled in outer loop
-
-	properties := &network.ProbePropertiesFormat{}
-	var err error
-
-	// order - Specific Override
-	// port_ annotation
-	// global annotation
-
-	// Select Protocol
-	//
-	var protocol *string
-
-	// 1. Look up port-specific override
-	protocol, err = consts.GetHealthProbeConfigOfPortFromK8sSvcAnnotation(serviceManifest.Annotations, port.Port, consts.HealthProbeParamsProtocol)
-	if err != nil {
-		return nil, fmt.Errorf("failed to parse annotation %s: %w", consts.BuildHealthProbeAnnotationKeyForPort(port.Port, consts.HealthProbeParamsProtocol), err)
-	}
-
-	// 2. If not specified, look up from AppProtocol
-	// Note - this order is to remain compatible with previous versions
-	if protocol == nil {
-		protocol = port.AppProtocol
-	}
-
-	// 3. If protocol is still nil, check the global annotation
-	if protocol == nil {
-		protocol, err = consts.GetAttributeValueInSvcAnnotation(serviceManifest.Annotations, consts.ServiceAnnotationLoadBalancerHealthProbeProtocol)
-		if err != nil {
-			return nil, fmt.Errorf("failed to parse annotation %s: %w", consts.ServiceAnnotationLoadBalancerHealthProbeProtocol, err)
-		}
-	}
-
-	// 4. Finally, if protocol is still nil, default to HTTP
-	if protocol == nil {
-		protocol = pointer.String(string(network.ProtocolHTTP))
-	}
-
-	*protocol = strings.TrimSpace(*protocol)
-	switch {
-	case strings.EqualFold(*protocol, string(network.ProtocolTCP)):
-		properties.Protocol = network.ProbeProtocolTCP
-		properties.Port = &port.NodePort
-	case strings.EqualFold(*protocol, string(network.ProtocolHTTPS)):
-		//HTTPS probe is only supported in standard loadbalancer
-		//For backward compatibility,when unsupported protocol is used, fall back to tcp protocol in basic lb mode instead
-		if !az.useStandardLoadBalancer() {
-			properties.Protocol = network.ProbeProtocolTCP
-			properties.Port = &port.NodePort
-		} else {
-			properties.Protocol = network.ProbeProtocolHTTPS
-		}
-	case strings.EqualFold(*protocol, string(network.ProtocolHTTP)):
-		properties.Protocol = network.ProbeProtocolHTTP
-	default:
-		//For backward compatibility,when unsupported protocol is used, fall back to tcp protocol in basic lb mode instead
-		properties.Protocol = network.ProbeProtocolTCP
-		properties.Port = &port.NodePort
-	}
-
-	// Lookup or Override Health Probe Port
-	if properties.Port == nil {
-		properties.Port = pointer.Int32Ptr(consts.HealthProbeDefaultRequestPort)
-	}
-
-	probePort, err := consts.GetHealthProbeConfigOfPortFromK8sSvcAnnotation(serviceManifest.Annotations, port.Port, consts.HealthProbeParamsPort, func(s *string) error {
-		if s == nil {
-			return nil
-		}
-		//nolint:gosec
-		port, err := strconv.Atoi(*s)
-		if err != nil {
-			//not a integer
-			for _, item := range serviceManifest.Spec.Ports {
-				if strings.EqualFold(item.Name, *s) {
-					//found the port
-					return nil
-				}
-			}
-			return fmt.Errorf("port %s not found in service", *s)
-		}
-		if port < 0 || port > 65535 {
-			return fmt.Errorf("port %d is out of range", port)
-		}
-		for _, item := range serviceManifest.Spec.Ports {
-			//nolint:gosec
-			if item.Port == int32(port) {
-				//found the port
-				return nil
-			}
-		}
-		return fmt.Errorf("port %s not found in service", *s)
-	})
-	if err != nil {
-		return nil, fmt.Errorf("failed to parse annotation %s: %w", consts.BuildHealthProbeAnnotationKeyForPort(port.Port, consts.HealthProbeParamsPort), err)
-	}
-
-	if probePort != nil {
-		//nolint:gosec
-		port, err := strconv.Atoi(*probePort)
-		if err != nil {
-			//not a integer
-			for _, item := range serviceManifest.Spec.Ports {
-				if strings.EqualFold(item.Name, *probePort) {
-					//found the port
-					properties.Port = pointer.Int32(item.NodePort)
-				}
-			}
-		} else {
-			// Not need to verify probePort is in correct range again.
-			for _, item := range serviceManifest.Spec.Ports {
-				//nolint:gosec
-				if item.Port == int32(port) {
-					//found the port
-					properties.Port = pointer.Int32(item.NodePort)
-				}
-			}
-		}
-	}
-
-	// Select request path
-	if strings.EqualFold(string(properties.Protocol), string(network.ProtocolHTTPS)) || strings.EqualFold(string(properties.Protocol), string(network.ProtocolHTTP)) {
-		// get request path ,only used with http/https probe
-		path, err := consts.GetHealthProbeConfigOfPortFromK8sSvcAnnotation(serviceManifest.Annotations, port.Port, consts.HealthProbeParamsRequestPath)
-		if err != nil {
-			return nil, fmt.Errorf("failed to parse annotation %s: %w", consts.BuildHealthProbeAnnotationKeyForPort(port.Port, consts.HealthProbeParamsRequestPath), err)
-		}
-		if path == nil {
-			if path, err = consts.GetAttributeValueInSvcAnnotation(serviceManifest.Annotations, consts.ServiceAnnotationLoadBalancerHealthProbeRequestPath); err != nil {
-				return nil, fmt.Errorf("failed to parse annotation %s: %w", consts.ServiceAnnotationLoadBalancerHealthProbeRequestPath, err)
-			}
-		}
-		if path == nil {
-			path = pointer.String(consts.HealthProbeDefaultRequestPath)
-		}
-		properties.RequestPath = path
-	}
-	// get number of probes
-	var numOfProbeValidator = func(val *int32) error {
-		//minimum number of unhealthy responses is 2. ref: https://docs.microsoft.com/en-us/rest/api/load-balancer/load-balancers/create-or-update#probe
-		const (
-			MinimumNumOfProbe = 2
-		)
-		if *val < MinimumNumOfProbe {
-			return fmt.Errorf("the minimum value of %s is %d", consts.HealthProbeParamsNumOfProbe, MinimumNumOfProbe)
-		}
-		return nil
-	}
-	numberOfProbes, err := consts.GetInt32HealthProbeConfigOfPortFromK8sSvcAnnotation(serviceManifest.Annotations, port.Port, consts.HealthProbeParamsNumOfProbe, numOfProbeValidator)
-	if err != nil {
-		return nil, fmt.Errorf("failed to parse annotation %s: %w", consts.BuildHealthProbeAnnotationKeyForPort(port.Port, consts.HealthProbeParamsNumOfProbe), err)
-	}
-	if numberOfProbes == nil {
-		if numberOfProbes, err = consts.Getint32ValueFromK8sSvcAnnotation(serviceManifest.Annotations, consts.ServiceAnnotationLoadBalancerHealthProbeNumOfProbe, numOfProbeValidator); err != nil {
-			return nil, fmt.Errorf("failed to parse annotation %s: %w", consts.ServiceAnnotationLoadBalancerHealthProbeNumOfProbe, err)
-		}
-	}
-
-	// if numberOfProbes is not set, set it to default instead ref: https://docs.microsoft.com/en-us/rest/api/load-balancer/load-balancers/create-or-update#probe
-	if numberOfProbes == nil {
-		numberOfProbes = pointer.Int32(consts.HealthProbeDefaultNumOfProbe)
-	}
-
-	// get probe interval in seconds
-	var probeIntervalValidator = func(val *int32) error {
-		//minimum probe interval in seconds is 5. ref: https://docs.microsoft.com/en-us/rest/api/load-balancer/load-balancers/create-or-update#probe
-		const (
-			MinimumProbeIntervalInSecond = 5
-		)
-		if *val < 5 {
-			return fmt.Errorf("the minimum value of %s is %d", consts.HealthProbeParamsProbeInterval, MinimumProbeIntervalInSecond)
-		}
-		return nil
-	}
-	probeInterval, err := consts.GetInt32HealthProbeConfigOfPortFromK8sSvcAnnotation(serviceManifest.Annotations, port.Port, consts.HealthProbeParamsProbeInterval, probeIntervalValidator)
-	if err != nil {
-		return nil, fmt.Errorf("failed to parse annotation %s:%w", consts.BuildHealthProbeAnnotationKeyForPort(port.Port, consts.HealthProbeParamsProbeInterval), err)
-	}
-	if probeInterval == nil {
-		if probeInterval, err = consts.Getint32ValueFromK8sSvcAnnotation(serviceManifest.Annotations, consts.ServiceAnnotationLoadBalancerHealthProbeInterval, probeIntervalValidator); err != nil {
-			return nil, fmt.Errorf("failed to parse annotation %s: %w", consts.ServiceAnnotationLoadBalancerHealthProbeInterval, err)
-		}
-	}
-	// if probeInterval is not set, set it to default instead ref: https://docs.microsoft.com/en-us/rest/api/load-balancer/load-balancers/create-or-update#probe
-	if probeInterval == nil {
-		probeInterval = pointer.Int32(consts.HealthProbeDefaultProbeInterval)
-	}
-
-	// total probe should be less than 120 seconds ref: https://docs.microsoft.com/en-us/rest/api/load-balancer/load-balancers/create-or-update#probe
-	if (*probeInterval)*(*numberOfProbes) >= 120 {
-		return nil, fmt.Errorf("total probe should be less than 120, please adjust interval and number of probe accordingly")
-	}
-	properties.IntervalInSeconds = probeInterval
-	properties.ProbeThreshold = numberOfProbes
-	probe := &network.Probe{
-		Name:                  &lbrule,
-		ProbePropertiesFormat: properties,
-	}
-	return probe, nil
-}
-
-=======
->>>>>>> ff9e8d89
 // buildLBRules
 // for following sku: basic loadbalancer vs standard load balancer
 // for following scenario: internal vs external
@@ -2822,7 +2611,7 @@
 	if lbIdleTimeout, err = consts.Getint32ValueFromK8sSvcAnnotation(service.Annotations, consts.ServiceAnnotationLoadBalancerIdleTimeout, func(val *int32) error {
 		const (
 			min = 4
-			max = 100
+			max = 30
 		)
 		if *val < min || *val > max {
 			return fmt.Errorf("idle timeout value must be a whole number representing minutes between %d and %d, actual value: %d", min, max, *val)
