/*
Copyright 2019 The Kubernetes Authors.

Licensed under the Apache License, Version 2.0 (the "License");
you may not use this file except in compliance with the License.
You may obtain a copy of the License at

    http://www.apache.org/licenses/LICENSE-2.0

Unless required by applicable law or agreed to in writing, software
distributed under the License is distributed on an "AS IS" BASIS,
WITHOUT WARRANTIES OR CONDITIONS OF ANY KIND, either express or implied.
See the License for the specific language governing permissions and
limitations under the License.
*/

package nodemanager

import (
	"context"
	"encoding/json"
	"errors"
	"fmt"
	"net"
	"strings"
	"time"

	v1 "k8s.io/api/core/v1"
	"k8s.io/apimachinery/pkg/api/equality"
	apierrors "k8s.io/apimachinery/pkg/api/errors"
	metav1 "k8s.io/apimachinery/pkg/apis/meta/v1"
	"k8s.io/apimachinery/pkg/types"
	utilruntime "k8s.io/apimachinery/pkg/util/runtime"
	"k8s.io/apimachinery/pkg/util/strategicpatch"
	"k8s.io/apimachinery/pkg/util/wait"
	coreinformers "k8s.io/client-go/informers/core/v1"
	clientset "k8s.io/client-go/kubernetes"
	"k8s.io/client-go/kubernetes/scheme"
	v1core "k8s.io/client-go/kubernetes/typed/core/v1"
	"k8s.io/client-go/tools/cache"
	"k8s.io/client-go/tools/record"
	clientretry "k8s.io/client-go/util/retry"
	cloudprovider "k8s.io/cloud-provider"
	cloudproviderapi "k8s.io/cloud-provider/api"
	cloudnodeutil "k8s.io/cloud-provider/node/helpers"
	nodeutil "k8s.io/component-helpers/node/util"
	"k8s.io/klog/v2"

	"sigs.k8s.io/cloud-provider-azure/pkg/consts"
)

// NodeProvider defines the interfaces for node provider.
type NodeProvider interface {
	// NodeAddresses returns the addresses of the specified instance.
	NodeAddresses(ctx context.Context, name types.NodeName) ([]v1.NodeAddress, error)
	// InstanceID returns the cloud provider ID of the specified instance.
	InstanceID(ctx context.Context, name types.NodeName) (string, error)
	// InstanceType returns the type of the specified instance.
	InstanceType(ctx context.Context, name types.NodeName) (string, error)
	// GetZone returns the Zone containing the current failure zone and locality region that the program is running in
	GetZone(ctx context.Context, name types.NodeName) (cloudprovider.Zone, error)
	// GetPlatformSubFaultDomain returns the PlatformSubFaultDomain from IMDS if set.
	GetPlatformSubFaultDomain() (string, error)
}

// labelReconcile holds information about a label to reconcile and how to reconcile it.
// primaryKey and secondaryKey are keys of labels to reconcile.
// - If both keys exist, but their values don't match. Use the value from the
// primaryKey as the source of truth to reconcile.
// - If ensureSecondaryExists is true, and the secondaryKey does not
// exist, secondaryKey will be added with the value of the primaryKey.
type labelReconcile struct {
	primaryKey            string
	secondaryKey          string
	ensureSecondaryExists bool
}

// betaToplogyLabels lists beta topology labels that are deprecated and will
// be removed in a future release.
// For now we reconcile them optionally onto nodes.
var betaToplogyLabels = []labelReconcile{
	{
		// Reconcile the beta and the GA zone label using the GA label as
		// the source of truth
<<<<<<< HEAD
		primaryKey:            v1.LabelTopologyZone,
		secondaryKey:          v1.LabelFailureDomainBetaZone,
=======
		primaryKey:            v1.LabelZoneFailureDomainStable,
		secondaryKey:          v1.LabelZoneFailureDomain,
>>>>>>> 11f66ee3
		ensureSecondaryExists: true,
	},
	{
		// Reconcile the beta and the stable region label using the GA label as
		// the source of truth
<<<<<<< HEAD
		primaryKey:            v1.LabelTopologyRegion,
		secondaryKey:          v1.LabelFailureDomainBetaRegion,
=======
		primaryKey:            v1.LabelZoneRegionStable,
		secondaryKey:          v1.LabelZoneRegion,
>>>>>>> 11f66ee3
		ensureSecondaryExists: true,
	},
	{
		// Reconcile the beta and the stable instance-type label using the GA label as
		// the source of truth
		primaryKey:            v1.LabelInstanceTypeStable,
		secondaryKey:          v1.LabelInstanceType,
		ensureSecondaryExists: true,
	},
}

// UpdateNodeSpecBackoff is the back configure for node update.
var UpdateNodeSpecBackoff = wait.Backoff{
	Steps:    20,
	Duration: 50 * time.Millisecond,
	Jitter:   1.0,
}

var updateNetworkConditionBackoff = wait.Backoff{
	Steps:    5, // Maximum number of retries.
	Duration: 100 * time.Millisecond,
	Jitter:   1.0,
}

const (
	v4Suffix = "IPv4"
	v6Suffix = "IPv6"
)

// CloudNodeController reconciles node information.
type CloudNodeController struct {
	nodeName      string
	waitForRoutes bool
	nodeProvider  NodeProvider
	nodeInformer  coreinformers.NodeInformer
	kubeClient    clientset.Interface
	recorder      record.EventRecorder

	nodeStatusUpdateFrequency time.Duration

	labelReconcileInfo []labelReconcile

	enableBetaTopologyLabels bool
}

// NewCloudNodeController creates a CloudNodeController object
func NewCloudNodeController(
	nodeName string,
	nodeInformer coreinformers.NodeInformer,
	kubeClient clientset.Interface,
	nodeProvider NodeProvider,
	nodeStatusUpdateFrequency time.Duration,
	waitForRoutes, enableBetaTopologyLabels bool) *CloudNodeController {

	eventBroadcaster := record.NewBroadcaster()
	recorder := eventBroadcaster.NewRecorder(scheme.Scheme, v1.EventSource{Component: "cloud-node-controller"})
	eventBroadcaster.StartLogging(klog.Infof)
	if kubeClient != nil {
		klog.V(0).Infof("Sending events to api server.")
		eventBroadcaster.StartRecordingToSink(&v1core.EventSinkImpl{Interface: kubeClient.CoreV1().Events("")})
	} else {
		klog.V(0).Infof("No api server defined - no events will be sent to API server.")
	}

	cnc := &CloudNodeController{
		nodeName:                  nodeName,
		nodeInformer:              nodeInformer,
		kubeClient:                kubeClient,
		recorder:                  recorder,
		nodeProvider:              nodeProvider,
		waitForRoutes:             waitForRoutes,
		nodeStatusUpdateFrequency: nodeStatusUpdateFrequency,
		enableBetaTopologyLabels:  enableBetaTopologyLabels,
	}

	// Only reconcile the beta toplogy labels when the feature flag is enabled.
	if cnc.enableBetaTopologyLabels {
		cnc.labelReconcileInfo = append(cnc.labelReconcileInfo, betaToplogyLabels...)
	}

	// Use shared informer to listen to add/update of nodes. Note that any nodes
	// that exist before node controller starts will show up in the update method
	_, _ = cnc.nodeInformer.Informer().AddEventHandler(cache.ResourceEventHandlerFuncs{
		AddFunc:    func(obj interface{}) { cnc.AddCloudNode(context.TODO(), obj) },
		UpdateFunc: func(oldObj, newObj interface{}) { cnc.UpdateCloudNode(context.TODO(), oldObj, newObj) },
	})

	return cnc
}

// Run controller updates newly registered nodes with information
// from the cloud provider. This call is blocking so should be called
// via a goroutine
func (cnc *CloudNodeController) Run(stopCh <-chan struct{}) {
	defer utilruntime.HandleCrash()

	// The following loops run communicate with the APIServer with a worst case complexity
	// of O(num_nodes) per cycle. These functions are justified here because these events fire
	// very infrequently. DO NOT MODIFY this to perform frequent operations.

	// Start a loop to periodically update the node addresses obtained from the cloud
	wait.Until(func() { cnc.UpdateNodeStatus(context.TODO()) }, cnc.nodeStatusUpdateFrequency, stopCh)
}

// UpdateNodeStatus updates the node status, such as node addresses
func (cnc *CloudNodeController) UpdateNodeStatus(ctx context.Context) {
	node, err := cnc.nodeInformer.Lister().Get(cnc.nodeName)
	if err != nil {
		// If node not found, just ignore it.
		if apierrors.IsNotFound(err) {
			return
		}

		klog.Errorf("Error getting node %q from informer, err: %v", cnc.nodeName, err)
		return
	}

	err = cnc.updateNodeAddress(ctx, node)
	if err != nil {
		klog.Errorf("Error reconciling node address for node %q, err: %v", node.Name, err)
	}

	err = cnc.reconcileNodeLabels(node)
	if err != nil {
		klog.Errorf("Error reconciling node labels for node %q, err: %v", node.Name, err)
	}
}

// reconcileNodeLabels reconciles node labels transitioning from beta to GA
func (cnc *CloudNodeController) reconcileNodeLabels(node *v1.Node) error {
	if node.Labels == nil {
		// Nothing to reconcile.
		return nil
	}

	labelsToUpdate := map[string]string{}
	for _, r := range cnc.labelReconcileInfo {
		primaryValue, primaryExists := node.Labels[r.primaryKey]
		secondaryValue, secondaryExists := node.Labels[r.secondaryKey]

		if !primaryExists {
			// The primary label key does not exist. This should not happen
			// within our supported version skew range, when no external
			// components/factors modifying the node object. Ignore this case.
			continue
		}
		if secondaryExists && primaryValue != secondaryValue {
			// Secondary label exists, but not consistent with the primary
			// label. Need to reconcile.
			labelsToUpdate[r.secondaryKey] = primaryValue

		} else if !secondaryExists && r.ensureSecondaryExists {
			// Apply secondary label based on primary label.
			labelsToUpdate[r.secondaryKey] = primaryValue
		}
	}

	if len(labelsToUpdate) == 0 {
		return nil
	}

	if !cloudnodeutil.AddOrUpdateLabelsOnNode(cnc.kubeClient, labelsToUpdate, node) {
		return fmt.Errorf("failed update labels for node %+v", node)
	}

	return nil
}

// UpdateNodeAddress updates the nodeAddress of a single node
func (cnc *CloudNodeController) updateNodeAddress(ctx context.Context, node *v1.Node) error {
	// Do not process nodes that are still tainted
	cloudTaint := GetCloudTaint(node.Spec.Taints)
	if cloudTaint != nil {
		klog.V(5).Infof("This node %s is still tainted. Will not process.", node.Name)
		return nil
	}

	// Node that isn't present according to the cloud provider shouldn't have its address updated
	exists, err := cnc.ensureNodeExistsByProviderID(ctx, node)
	if err != nil {
		// Continue to update node address when not sure the node is not exists
		klog.Warningf("ensureNodeExistsByProviderID (node %s) reported an error (%v), continue to update its address", node.Name, err)
	} else if !exists {
		klog.V(4).Infof("The node %s is no longer present according to the cloud provider, do not process.", node.Name)
		return nil
	}

	nodeAddresses, err := cnc.getNodeAddressesByName(ctx, node)
	if err != nil {
		return fmt.Errorf("getting node addresses for node %q: %w", node.Name, err)
	}

	if len(nodeAddresses) == 0 {
		klog.V(5).Infof("Skipping node address update for node %q since cloud provider did not return any", node.Name)
		return nil
	}

	// Check if a hostname address exists in the cloud provided addresses
	hostnameExists := false
	for i := range nodeAddresses {
		if nodeAddresses[i].Type == v1.NodeHostName {
			hostnameExists = true
			break
		}
	}
	// If hostname was not present in cloud provided addresses, use the hostname
	// from the existing node (populated by kubelet)
	if !hostnameExists {
		for _, addr := range node.Status.Addresses {
			if addr.Type == v1.NodeHostName {
				nodeAddresses = append(nodeAddresses, addr)
			}
		}
	}
	// If nodeIP was suggested by user, ensure that
	// it can be found in the cloud as well (consistent with the behaviour in kubelet)
	if nodeIP, ok := ensureNodeProvidedIPExists(node, nodeAddresses); ok {
		if nodeIP == nil {
			return fmt.Errorf("specified Node IP %s not found in cloudprovider for node %q", nodeAddresses, node.Name)
		}
	}
	if !nodeAddressesChangeDetected(node.Status.Addresses, nodeAddresses) {
		return nil
	}

	newNode := node.DeepCopy()
	newNode.Status.Addresses = nodeAddresses
	_, _, err = PatchNodeStatus(cnc.kubeClient.CoreV1(), types.NodeName(node.Name), node, newNode)
	if err != nil {
		return fmt.Errorf("patching node with cloud ip addresses: %w", err)
	}

	return nil
}

// nodeModifier is used to carry changes to node objects across multiple attempts to update them
// in a retry-if-conflict loop.
type nodeModifier func(*v1.Node)

// UpdateCloudNode handles node update event.
func (cnc *CloudNodeController) UpdateCloudNode(ctx context.Context, _, newObj interface{}) {
	node, ok := newObj.(*v1.Node)
	if !ok {
		utilruntime.HandleError(fmt.Errorf("unexpected object type: %v", newObj))
		return
	}

	// Skip other nodes other than cnc.nodeName.
	if !strings.EqualFold(cnc.nodeName, node.Name) {
		return
	}

	cloudTaint := GetCloudTaint(node.Spec.Taints)
	if cloudTaint == nil {
		// The node has already been initialized so nothing to do.
		return
	}

	cnc.initializeNode(ctx, node)
}

// AddCloudNode handles initializing new nodes registered with the cloud taint.
func (cnc *CloudNodeController) AddCloudNode(ctx context.Context, obj interface{}) {
	node := obj.(*v1.Node)

	// Skip other nodes other than cnc.nodeName.
	if !strings.EqualFold(cnc.nodeName, node.Name) {
		return
	}

	cloudTaint := GetCloudTaint(node.Spec.Taints)
	if cloudTaint == nil {
		klog.V(2).Infof("This node %s is registered without the cloud taint. Will not process.", node.Name)
		return
	}

	cnc.initializeNode(ctx, node)
}

// This processes nodes that were added into the cluster, and cloud initialize them if appropriate
func (cnc *CloudNodeController) initializeNode(ctx context.Context, node *v1.Node) {
	klog.Infof("Initializing node %s with cloud provider", node.Name)
	curNode, err := cnc.kubeClient.CoreV1().Nodes().Get(ctx, node.Name, metav1.GetOptions{})
	if err != nil {
		utilruntime.HandleError(fmt.Errorf("failed to get node %s: %w", node.Name, err))
		return
	}

	cloudTaint := GetCloudTaint(curNode.Spec.Taints)
	if cloudTaint == nil {
		// Node object received from event had the cloud taint but was outdated,
		// the node has actually already been initialized.
		return
	}

	if cnc.waitForRoutes {
		// Set node condition node NodeNetworkUnavailable=true so that Pods won't
		// be scheduled to this node until routes have been created.
		err = cnc.updateNetworkingCondition(node, false)
		if err != nil {
			utilruntime.HandleError(fmt.Errorf("failed to patch condition for node %s: %w", node.Name, err))
			return
		}
	}

	var nodeModifiers []nodeModifier
	err = clientretry.OnError(UpdateNodeSpecBackoff, func(err error) bool {
		return err != nil && strings.HasPrefix(err.Error(), "failed to set node provider id")
	}, func() error {
		nodeModifiers, err = cnc.getNodeModifiersFromCloudProvider(ctx, curNode)
		return err
	})
	if err != nil {
		// Instead of just logging the error, panic and node manager can restart
		utilruntime.Must(fmt.Errorf("failed to initialize node %s at cloudprovider: %w", node.Name, err))
		return
	}

	nodeModifiers = append(nodeModifiers, func(n *v1.Node) {
		n.Spec.Taints = excludeCloudTaint(n.Spec.Taints)
	})

	err = clientretry.RetryOnConflict(UpdateNodeSpecBackoff, func() error {
		curNode, err := cnc.kubeClient.CoreV1().Nodes().Get(ctx, node.Name, metav1.GetOptions{})
		if err != nil {
			return err
		}

		for _, modify := range nodeModifiers {
			modify(curNode)
		}

		_, err = cnc.kubeClient.CoreV1().Nodes().Update(ctx, curNode, metav1.UpdateOptions{})
		if err != nil {
			return err
		}

		// After adding, call UpdateNodeAddress to set the CloudProvider provided IPAddresses
		// So that users do not see any significant delay in IP addresses being filled into the node
		err = cnc.updateNodeAddress(ctx, curNode)
		if err != nil {
			return err
		}

		klog.Infof("Successfully initialized node %s with cloud provider", node.Name)
		return nil
	})
	if err != nil {
		utilruntime.HandleError(err)
		return
	}
}

// getNodeModifiersFromCloudProvider returns a slice of nodeModifiers that update
// a node object with provider-specific information.
// All of the returned functions are idempotent, because they are used in a retry-if-conflict
// loop, meaning they could get called multiple times.
func (cnc *CloudNodeController) getNodeModifiersFromCloudProvider(ctx context.Context, node *v1.Node) ([]nodeModifier, error) {
	var nodeModifiers []nodeModifier

	if node.Spec.ProviderID == "" {
		providerID, err := cnc.nodeProvider.InstanceID(ctx, types.NodeName(node.Name))
		if err == nil {
			nodeModifiers = append(nodeModifiers, func(n *v1.Node) {
				if n.Spec.ProviderID == "" {
					n.Spec.ProviderID = providerID
				}
			})
		} else {
			// if we are not able to get node provider id,
			// we return error here and retry in the caller initializeNode()
			return nil, fmt.Errorf("failed to set node provider id: %w", err)
		}
	}

	nodeAddresses, err := cnc.getNodeAddressesByName(ctx, node)
	if err != nil {
		return nil, err
	}

	// If user provided an IP address, ensure that IP address is found
	// in the cloud provider before removing the taint on the node
	if nodeIP, ok := ensureNodeProvidedIPExists(node, nodeAddresses); ok {
		if nodeIP == nil {
			return nil, errors.New("failed to find kubelet node IP from cloud provider")
		}
	}

	if instanceType, err := cnc.getInstanceTypeByName(ctx, node); err != nil {
		return nil, err
	} else if instanceType != "" {
		nodeModifiers = append(nodeModifiers, addCloudNodeLabel(v1.LabelInstanceTypeStable, instanceType))
		if cnc.enableBetaTopologyLabels {
			nodeModifiers = append(nodeModifiers, addCloudNodeLabel(v1.LabelInstanceType, instanceType))
		}
	}

	zone, err := cnc.getZoneByName(ctx, node)
	if err != nil {
		return nil, fmt.Errorf("failed to get zone from cloud provider: %w", err)
	}
	if zone.FailureDomain != "" {
<<<<<<< HEAD
		nodeModifiers = append(nodeModifiers, addCloudNodeLabel(v1.LabelTopologyZone, zone.FailureDomain))
		if cnc.enableBetaTopologyLabels {
			nodeModifiers = append(nodeModifiers, addCloudNodeLabel(v1.LabelFailureDomainBetaZone, zone.FailureDomain))
		}
	}
	if zone.Region != "" {
		nodeModifiers = append(nodeModifiers, addCloudNodeLabel(v1.LabelTopologyRegion, zone.Region))
		if cnc.enableBetaTopologyLabels {
			nodeModifiers = append(nodeModifiers, addCloudNodeLabel(v1.LabelFailureDomainBetaRegion, zone.Region))
=======
		nodeModifiers = append(nodeModifiers, addCloudNodeLabel(v1.LabelZoneFailureDomainStable, zone.FailureDomain))
		if cnc.enableBetaTopologyLabels {
			nodeModifiers = append(nodeModifiers, addCloudNodeLabel(v1.LabelZoneFailureDomain, zone.FailureDomain))
		}
	}
	if zone.Region != "" {
		nodeModifiers = append(nodeModifiers, addCloudNodeLabel(v1.LabelZoneRegionStable, zone.Region))
		if cnc.enableBetaTopologyLabels {
			nodeModifiers = append(nodeModifiers, addCloudNodeLabel(v1.LabelZoneRegion, zone.Region))
>>>>>>> 11f66ee3
		}
	}

	platformSubFaultDomain, err := cnc.getPlatformSubFaultDomain()
	if err != nil {
		return nil, fmt.Errorf("failed to get platformSubFaultDomain: %w", err)
	}
	if platformSubFaultDomain != "" {
		nodeModifiers = append(nodeModifiers, addCloudNodeLabel(consts.LabelPlatformSubFaultDomain, platformSubFaultDomain))
	}

	return nodeModifiers, nil
}

// addCloudNodeLabel creates a nodeModifier that adds a label to a node.
func addCloudNodeLabel(key, value string) func(*v1.Node) {
	klog.V(2).Infof("Adding node label from cloud provider: %s=%s", key, value)
	return func(node *v1.Node) {
		if node.Labels == nil {
			node.Labels = map[string]string{}
		}
		node.Labels[key] = value
	}
}

func GetCloudTaint(taints []v1.Taint) *v1.Taint {
	for _, taint := range taints {
		taint := taint
		if taint.Key == cloudproviderapi.TaintExternalCloudProvider {
			return &taint
		}
	}
	return nil
}

func excludeCloudTaint(taints []v1.Taint) []v1.Taint {
	newTaints := []v1.Taint{}
	for _, taint := range taints {
		if taint.Key == cloudproviderapi.TaintExternalCloudProvider {
			continue
		}
		newTaints = append(newTaints, taint)
	}
	return newTaints
}

// ensureNodeExistsByProviderID checks if the instance exists by the provider id,
// If provider id in spec is empty it calls instanceId with node name to get provider id
func (cnc *CloudNodeController) ensureNodeExistsByProviderID(ctx context.Context, node *v1.Node) (bool, error) {
	providerID := node.Spec.ProviderID
	if providerID == "" {
		var err error
		providerID, err = cnc.nodeProvider.InstanceID(ctx, types.NodeName(node.Name))
		if err != nil {
			if errors.Is(err, cloudprovider.InstanceNotFound) {
				return false, nil
			}
			return false, err
		}

		if providerID == "" {
			klog.Warningf("Cannot find valid providerID for node name %q, assuming non existence", node.Name)
			return false, nil
		}
	}

	return true, nil
}

func (cnc *CloudNodeController) getNodeAddressesByName(ctx context.Context, node *v1.Node) ([]v1.NodeAddress, error) {
	nodeAddresses, err := cnc.nodeProvider.NodeAddresses(ctx, types.NodeName(node.Name))
	if err != nil {
		return nil, fmt.Errorf("error fetching node by name %s: %w", node.Name, err)
	}
	return nodeAddresses, nil
}

func nodeAddressesChangeDetected(addressSet1, addressSet2 []v1.NodeAddress) bool {
	if len(addressSet1) != len(addressSet2) {
		return true
	}
	addressMap1 := map[string]string{}

	for i := range addressSet1 {
		suffix := v4Suffix
		if net.ParseIP(addressSet1[i].Address).To4() == nil {
			suffix = v6Suffix
		}
		addrType := fmt.Sprintf("%s/%s", addressSet1[i].Type, suffix)
		addressMap1[addrType] = addressSet1[i].Address
	}

	for _, v := range addressSet2 {
		suffix := v4Suffix
		if net.ParseIP(v.Address).To4() == nil {
			suffix = v6Suffix
		}
		addrType := fmt.Sprintf("%s/%s", v.Type, suffix)
		if addressMap1[addrType] != v.Address {
			return true
		}
	}
	return false
}

func ensureNodeProvidedIPExists(node *v1.Node, nodeAddresses []v1.NodeAddress) (*v1.NodeAddress, bool) {
	var nodeIP *v1.NodeAddress
	nodeIPExists := false
	if providedIP, ok := node.ObjectMeta.Annotations[cloudproviderapi.AnnotationAlphaProvidedIPAddr]; ok {
		nodeIPExists = true
		for i := range nodeAddresses {
			if nodeAddresses[i].Address == providedIP {
				nodeIP = &nodeAddresses[i]
				break
			}
		}
	}
	return nodeIP, nodeIPExists
}

func (cnc *CloudNodeController) getInstanceTypeByName(ctx context.Context, node *v1.Node) (string, error) {
	instanceType, err := cnc.nodeProvider.InstanceType(ctx, types.NodeName(node.Name))
	if err != nil {
		return "", fmt.Errorf("InstanceType: Error fetching by NodeName %s: %w", node.Name, err)
	}
	return instanceType, err
}

// getZoneByName will attempt to get the zone of node using its providerID
// then it's name. If both attempts fail, an error is returned
func (cnc *CloudNodeController) getZoneByName(ctx context.Context, node *v1.Node) (cloudprovider.Zone, error) {
	zone, err := cnc.nodeProvider.GetZone(ctx, types.NodeName(node.Name))
	if err != nil {
		return cloudprovider.Zone{}, fmt.Errorf("Zone: Error fetching by NodeName %s: %w", node.Name, err)
	}

	return zone, nil
}

func (cnc *CloudNodeController) getPlatformSubFaultDomain() (string, error) {
	subFD, err := cnc.nodeProvider.GetPlatformSubFaultDomain()
	if err != nil {
		return "", fmt.Errorf("cnc.getPlatformSubfaultDomain: %w", err)
	}
	return subFD, nil
}

func (cnc *CloudNodeController) updateNetworkingCondition(node *v1.Node, networkReady bool) error {
	_, condition := nodeutil.GetNodeCondition(&(node.Status), v1.NodeNetworkUnavailable)
	if networkReady && condition != nil && condition.Status == v1.ConditionFalse {
		klog.V(4).Infof("set node %v with NodeNetworkUnavailable=false was canceled because it is already set", node.Name)
		return nil
	}

	if !networkReady && condition != nil && condition.Status == v1.ConditionTrue {
		klog.V(4).Infof("set node %v with NodeNetworkUnavailable=true was canceled because it is already set", node.Name)
		return nil
	}

	klog.V(2).Infof("Patching node status %v with %v previous condition was:%+v", node.Name, networkReady, condition)

	// either condition is not there, or has a value != to what we need
	// start setting it
	err := clientretry.RetryOnConflict(updateNetworkConditionBackoff, func() error {
		var err error
		// Patch could also fail, even though the chance is very slim. So we still do
		// patch in the retry loop.
		currentTime := metav1.Now()
		if networkReady {
			err = nodeutil.SetNodeCondition(cnc.kubeClient, types.NodeName(node.Name), v1.NodeCondition{
				Type:               v1.NodeNetworkUnavailable,
				Status:             v1.ConditionFalse,
				Reason:             "NodeInitialization",
				Message:            "Don't need to wait for cloud routes",
				LastTransitionTime: currentTime,
			})
		} else {
			err = nodeutil.SetNodeCondition(cnc.kubeClient, types.NodeName(node.Name), v1.NodeCondition{
				Type:               v1.NodeNetworkUnavailable,
				Status:             v1.ConditionTrue,
				Reason:             "NodeInitialization",
				Message:            "Waiting for cloud routes",
				LastTransitionTime: currentTime,
			})
		}
		if err != nil {
			klog.V(4).Infof("Error updating node %s, retrying: %v", types.NodeName(node.Name), err)
		}
		return err
	})

	if err != nil {
		klog.Errorf("Error updating node %s: %v", node.Name, err)
	}

	return err
}

// PatchNodeStatus patches node status.
func PatchNodeStatus(c v1core.CoreV1Interface, nodeName types.NodeName, oldNode *v1.Node, newNode *v1.Node) (*v1.Node, []byte, error) {
	patchBytes, err := preparePatchBytesforNodeStatus(nodeName, oldNode, newNode)
	if err != nil {
		return nil, nil, err
	}

	updatedNode, err := c.Nodes().Patch(context.TODO(), string(nodeName), types.StrategicMergePatchType, patchBytes, metav1.PatchOptions{}, "status")
	if err != nil {
		return nil, nil, fmt.Errorf("failed to patch status %q for node %q: %w", patchBytes, nodeName, err)
	}
	return updatedNode, patchBytes, nil
}

func preparePatchBytesforNodeStatus(nodeName types.NodeName, oldNode *v1.Node, newNode *v1.Node) ([]byte, error) {
	oldData, err := json.Marshal(oldNode)
	if err != nil {
		return nil, fmt.Errorf("failed to Marshal oldData for node %q: %w", nodeName, err)
	}

	// NodeStatus.Addresses is incorrectly annotated as patchStrategy=merge, which
	// will cause strategicpatch.CreateTwoWayMergePatch to create an incorrect patch
	// if it changed.
	manuallyPatchAddresses := (len(oldNode.Status.Addresses) > 0) && !equality.Semantic.DeepEqual(oldNode.Status.Addresses, newNode.Status.Addresses)

	// Reset spec to make sure only patch for Status or ObjectMeta is generated.
	// Note that we don't reset ObjectMeta here, because:
	// 1. This aligns with Nodes().UpdateStatus().
	// 2. Some component does use this to update node annotations.
	diffNode := newNode.DeepCopy()
	diffNode.Spec = oldNode.Spec
	if manuallyPatchAddresses {
		diffNode.Status.Addresses = oldNode.Status.Addresses
	}
	newData, err := json.Marshal(diffNode)
	if err != nil {
		return nil, fmt.Errorf("failed to Marshal newData for node %q: %w", nodeName, err)
	}

	patchBytes, err := strategicpatch.CreateTwoWayMergePatch(oldData, newData, v1.Node{})
	if err != nil {
		return nil, fmt.Errorf("failed to CreateTwoWayMergePatch for node %q: %w", nodeName, err)
	}
	if manuallyPatchAddresses {
		patchBytes, err = fixupPatchForNodeStatusAddresses(patchBytes, newNode.Status.Addresses)
		if err != nil {
			return nil, fmt.Errorf("failed to fix up NodeAddresses in patch for node %q: %w", nodeName, err)
		}
	}

	return patchBytes, nil
}

// fixupPatchForNodeStatusAddresses adds a replace-strategy patch for Status.Addresses to
// the existing patch
func fixupPatchForNodeStatusAddresses(patchBytes []byte, addresses []v1.NodeAddress) ([]byte, error) {
	// Given patchBytes='{"status": {"conditions": [ ... ], "phase": ...}}' and
	// addresses=[{"type": "InternalIP", "address": "10.0.0.1"}], we need to generate:
	//
	//   {
	//     "status": {
	//       "conditions": [ ... ],
	//       "phase": ...,
	//       "addresses": [
	//         {
	//           "type": "InternalIP",
	//           "address": "10.0.0.1"
	//         },
	//         {
	//           "$patch": "replace"
	//         }
	//       ]
	//     }
	//   }

	var patchMap map[string]interface{}
	if err := json.Unmarshal(patchBytes, &patchMap); err != nil {
		return nil, err
	}

	addrBytes, err := json.Marshal(addresses)
	if err != nil {
		return nil, err
	}
	var addrArray []interface{}
	if err := json.Unmarshal(addrBytes, &addrArray); err != nil {
		return nil, err
	}
	addrArray = append(addrArray, map[string]interface{}{"$patch": "replace"})

	status := patchMap["status"]
	if status == nil {
		status = map[string]interface{}{}
		patchMap["status"] = status
	}
	statusMap, ok := status.(map[string]interface{})
	if !ok {
		return nil, fmt.Errorf("unexpected data in patch")
	}
	statusMap["addresses"] = addrArray

	return json.Marshal(patchMap)
}<|MERGE_RESOLUTION|>--- conflicted
+++ resolved
@@ -82,25 +82,15 @@
 	{
 		// Reconcile the beta and the GA zone label using the GA label as
 		// the source of truth
-<<<<<<< HEAD
-		primaryKey:            v1.LabelTopologyZone,
-		secondaryKey:          v1.LabelFailureDomainBetaZone,
-=======
 		primaryKey:            v1.LabelZoneFailureDomainStable,
 		secondaryKey:          v1.LabelZoneFailureDomain,
->>>>>>> 11f66ee3
 		ensureSecondaryExists: true,
 	},
 	{
 		// Reconcile the beta and the stable region label using the GA label as
 		// the source of truth
-<<<<<<< HEAD
-		primaryKey:            v1.LabelTopologyRegion,
-		secondaryKey:          v1.LabelFailureDomainBetaRegion,
-=======
 		primaryKey:            v1.LabelZoneRegionStable,
 		secondaryKey:          v1.LabelZoneRegion,
->>>>>>> 11f66ee3
 		ensureSecondaryExists: true,
 	},
 	{
@@ -503,17 +493,6 @@
 		return nil, fmt.Errorf("failed to get zone from cloud provider: %w", err)
 	}
 	if zone.FailureDomain != "" {
-<<<<<<< HEAD
-		nodeModifiers = append(nodeModifiers, addCloudNodeLabel(v1.LabelTopologyZone, zone.FailureDomain))
-		if cnc.enableBetaTopologyLabels {
-			nodeModifiers = append(nodeModifiers, addCloudNodeLabel(v1.LabelFailureDomainBetaZone, zone.FailureDomain))
-		}
-	}
-	if zone.Region != "" {
-		nodeModifiers = append(nodeModifiers, addCloudNodeLabel(v1.LabelTopologyRegion, zone.Region))
-		if cnc.enableBetaTopologyLabels {
-			nodeModifiers = append(nodeModifiers, addCloudNodeLabel(v1.LabelFailureDomainBetaRegion, zone.Region))
-=======
 		nodeModifiers = append(nodeModifiers, addCloudNodeLabel(v1.LabelZoneFailureDomainStable, zone.FailureDomain))
 		if cnc.enableBetaTopologyLabels {
 			nodeModifiers = append(nodeModifiers, addCloudNodeLabel(v1.LabelZoneFailureDomain, zone.FailureDomain))
@@ -523,7 +502,6 @@
 		nodeModifiers = append(nodeModifiers, addCloudNodeLabel(v1.LabelZoneRegionStable, zone.Region))
 		if cnc.enableBetaTopologyLabels {
 			nodeModifiers = append(nodeModifiers, addCloudNodeLabel(v1.LabelZoneRegion, zone.Region))
->>>>>>> 11f66ee3
 		}
 	}
 
