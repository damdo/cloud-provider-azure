--- conflicted
+++ resolved
@@ -411,15 +411,9 @@
 		assert.Equal(t, "node0", fnh.UpdatedNodes[0].Name, "Node was not updated")
 		assert.Equal(t, 3, len(fnh.UpdatedNodes[0].ObjectMeta.Labels),
 			"Node label for Region and Zone were not set")
-<<<<<<< HEAD
-		assert.Equal(t, "eastus", fnh.UpdatedNodes[0].ObjectMeta.Labels[v1.LabelTopologyRegion],
-			"Node Region not correctly updated")
-		assert.Equal(t, "eastus-1", fnh.UpdatedNodes[0].ObjectMeta.Labels[v1.LabelTopologyZone],
-=======
 		assert.Equal(t, "eastus", fnh.UpdatedNodes[0].ObjectMeta.Labels[v1.LabelZoneRegionStable],
 			"Node Region not correctly updated")
 		assert.Equal(t, "eastus-1", fnh.UpdatedNodes[0].ObjectMeta.Labels[v1.LabelZoneFailureDomainStable],
->>>>>>> 11f66ee3
 			"Node FailureDomain not correctly updated")
 	})
 
@@ -499,15 +493,6 @@
 		assert.Equal(t, "node0", fnh.UpdatedNodes[0].Name, "Node was not updated")
 		assert.Equal(t, 6, len(fnh.UpdatedNodes[0].ObjectMeta.Labels),
 			"Node label for Region and Zone were not set")
-<<<<<<< HEAD
-		assert.Equal(t, "eastus", fnh.UpdatedNodes[0].ObjectMeta.Labels[v1.LabelTopologyRegion],
-			"Node Region not correctly updated")
-		assert.Equal(t, "eastus-1", fnh.UpdatedNodes[0].ObjectMeta.Labels[v1.LabelTopologyZone],
-			"Node FailureDomain not correctly updated")
-		assert.Equal(t, "eastus", fnh.UpdatedNodes[0].ObjectMeta.Labels[v1.LabelFailureDomainBetaRegion],
-			"Node Region not correctly updated")
-		assert.Equal(t, "eastus-1", fnh.UpdatedNodes[0].ObjectMeta.Labels[v1.LabelFailureDomainBetaZone],
-=======
 		assert.Equal(t, "eastus", fnh.UpdatedNodes[0].ObjectMeta.Labels[v1.LabelZoneRegionStable],
 			"Node Region not correctly updated")
 		assert.Equal(t, "eastus-1", fnh.UpdatedNodes[0].ObjectMeta.Labels[v1.LabelZoneFailureDomainStable],
@@ -515,7 +500,6 @@
 		assert.Equal(t, "eastus", fnh.UpdatedNodes[0].ObjectMeta.Labels[v1.LabelZoneRegion],
 			"Node Region not correctly updated")
 		assert.Equal(t, "eastus-1", fnh.UpdatedNodes[0].ObjectMeta.Labels[v1.LabelZoneFailureDomain],
->>>>>>> 11f66ee3
 			"Node FailureDomain not correctly updated")
 	})
 }
@@ -791,17 +775,6 @@
 		{
 			name: "requires reconcile",
 			labels: map[string]string{
-<<<<<<< HEAD
-				v1.LabelTopologyZone:       "foo",
-				v1.LabelTopologyRegion:     "bar",
-				v1.LabelInstanceTypeStable: "the-best-type",
-			},
-			expectedLabels: map[string]string{
-				v1.LabelFailureDomainBetaZone:   "foo",
-				v1.LabelFailureDomainBetaRegion: "bar",
-				v1.LabelTopologyZone:            "foo",
-				v1.LabelTopologyRegion:          "bar",
-=======
 				v1.LabelZoneFailureDomainStable: "foo",
 				v1.LabelZoneRegionStable:        "bar",
 				v1.LabelInstanceTypeStable:      "the-best-type",
@@ -811,7 +784,6 @@
 				v1.LabelZoneRegion:              "bar",
 				v1.LabelZoneFailureDomainStable: "foo",
 				v1.LabelZoneRegionStable:        "bar",
->>>>>>> 11f66ee3
 				v1.LabelInstanceType:            "the-best-type",
 				v1.LabelInstanceTypeStable:      "the-best-type",
 			},
@@ -820,32 +792,18 @@
 		{
 			name: "doesn't require reconcile",
 			labels: map[string]string{
-<<<<<<< HEAD
-				v1.LabelFailureDomainBetaZone:   "foo",
-				v1.LabelFailureDomainBetaRegion: "bar",
-				v1.LabelTopologyZone:            "foo",
-				v1.LabelTopologyRegion:          "bar",
-=======
 				v1.LabelZoneFailureDomain:       "foo",
 				v1.LabelZoneRegion:              "bar",
 				v1.LabelZoneFailureDomainStable: "foo",
 				v1.LabelZoneRegionStable:        "bar",
->>>>>>> 11f66ee3
 				v1.LabelInstanceType:            "the-best-type",
 				v1.LabelInstanceTypeStable:      "the-best-type",
 			},
 			expectedLabels: map[string]string{
-<<<<<<< HEAD
-				v1.LabelFailureDomainBetaZone:   "foo",
-				v1.LabelFailureDomainBetaRegion: "bar",
-				v1.LabelTopologyZone:            "foo",
-				v1.LabelTopologyRegion:          "bar",
-=======
 				v1.LabelZoneFailureDomain:       "foo",
 				v1.LabelZoneRegion:              "bar",
 				v1.LabelZoneFailureDomainStable: "foo",
 				v1.LabelZoneRegionStable:        "bar",
->>>>>>> 11f66ee3
 				v1.LabelInstanceType:            "the-best-type",
 				v1.LabelInstanceTypeStable:      "the-best-type",
 			},
@@ -854,32 +812,18 @@
 		{
 			name: "require reconcile -- secondary labels are different from primary",
 			labels: map[string]string{
-<<<<<<< HEAD
-				v1.LabelTopologyZone:            "foo",
-				v1.LabelTopologyRegion:          "bar",
-				v1.LabelFailureDomainBetaZone:   "wrongfoo",
-				v1.LabelFailureDomainBetaRegion: "wrongbar",
-=======
 				v1.LabelZoneFailureDomainStable: "foo",
 				v1.LabelZoneRegionStable:        "bar",
 				v1.LabelZoneFailureDomain:       "wrongfoo",
 				v1.LabelZoneRegion:              "wrongbar",
->>>>>>> 11f66ee3
 				v1.LabelInstanceTypeStable:      "the-best-type",
 				v1.LabelInstanceType:            "the-wrong-type",
 			},
 			expectedLabels: map[string]string{
-<<<<<<< HEAD
-				v1.LabelFailureDomainBetaZone:   "foo",
-				v1.LabelFailureDomainBetaRegion: "bar",
-				v1.LabelTopologyZone:            "foo",
-				v1.LabelTopologyRegion:          "bar",
-=======
 				v1.LabelZoneFailureDomain:       "foo",
 				v1.LabelZoneRegion:              "bar",
 				v1.LabelZoneFailureDomainStable: "foo",
 				v1.LabelZoneRegionStable:        "bar",
->>>>>>> 11f66ee3
 				v1.LabelInstanceType:            "the-best-type",
 				v1.LabelInstanceTypeStable:      "the-best-type",
 			},
